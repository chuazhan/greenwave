global-exclude *.pyc *.pyo
include COPYING README.md requirements.txt dev-requirements.txt
include pytest.ini
include run-dev-server.py
include tox.ini
recursive-include conf *
<<<<<<< HEAD
exclude conf/settings.py
recursive-include docs *.py *.rst *.inv Makefile
=======
recursive-include docs *.py *.rst *.inv Makefile
recursive-include systemd *
>>>>>>> 790dead6
<|MERGE_RESOLUTION|>--- conflicted
+++ resolved
@@ -4,10 +4,6 @@
 include run-dev-server.py
 include tox.ini
 recursive-include conf *
-<<<<<<< HEAD
 exclude conf/settings.py
 recursive-include docs *.py *.rst *.inv Makefile
-=======
-recursive-include docs *.py *.rst *.inv Makefile
-recursive-include systemd *
->>>>>>> 790dead6
+recursive-include systemd *